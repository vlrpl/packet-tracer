--- conflicted
+++ resolved
@@ -6,11 +6,7 @@
 
 /* Hook placeholder */
 __attribute__ ((noinline))
-<<<<<<< HEAD
-int hook0(struct user_ctx *ctx, struct trace_raw_event *event) {
-=======
-int hook0(struct pt_regs *ctx, struct retis_raw_event *event) {
->>>>>>> 4c4f0536
+int hook0(struct user_ctx *ctx, struct retis_raw_event *event) {
 	volatile int ret = 0;
 	if (!ctx || !event)
 		return 0;
